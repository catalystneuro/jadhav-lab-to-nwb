"""Primary script to run to convert an entire session for of data using the NWBConverter."""
from pathlib import Path
import datetime
from zoneinfo import ZoneInfo
import shutil

from ndx_pose import (
    PoseEstimationSeries,
)  # TODO: remove after this issue gets fixed: https://github.com/catalystneuro/neuroconv/issues/1143
from neuroconv.utils import load_dict_from_file, dict_deep_update

from jadhav_lab_to_nwb.olson_2024 import Olson2024NWBConverter


def session_to_nwb(data_dir_path: str | Path, output_dir_path: str | Path, stub_test: bool = False):

    data_dir_path = Path(data_dir_path)
    output_dir_path = Path(output_dir_path)
    if stub_test:
        output_dir_path = output_dir_path / "nwb_stub"
    output_dir_path.mkdir(parents=True, exist_ok=True)

    session_id = "sample_session"
    subject_id = "SL18"
    nwbfile_path = output_dir_path / f"{session_id}.nwb"

    source_data = dict()
    conversion_options = dict()

    # Add Ephys
    file_path = (
        data_dir_path
        / "SL18_D19"
        / "SL18_D19_S01_F01_BOX_SLP_20230503_112642"
        / "SL18_D19_S01_F01_BOX_SLP_20230503_112642.rec"
    )
    source_data.update(dict(Recording=dict(file_path=file_path)))
    conversion_options.update(dict(Recording=dict(stub_test=stub_test)))

<<<<<<< HEAD
    # Add Sorting
    folder_path = data_dir_path / "SL18_D19" / "SL18_D19.SpikesFinal"
    source_data.update(dict(Sorting=dict(folder_path=folder_path)))
    conversion_options.update(dict(Sorting=dict()))
=======
    # Add LFP
    folder_path = data_dir_path / "SL18_D19" / "SL18_D19.LFP"
    source_data.update(dict(LFP=dict(folder_path=folder_path)))
    conversion_options.update(dict(LFP=dict(stub_test=stub_test)))
>>>>>>> 12c48ed6

    # Add Video
    file_paths = [
        data_dir_path
        / "SL18_D19"
        / "SL18_D19_S01_F01_BOX_SLP_20230503_112642"
        / "SL18_D19_S01_F01_BOX_SLP_20230503_112642.1.h264"
    ]
    source_data.update(dict(Video=dict(file_paths=file_paths)))
    conversion_options.update(dict(Video=dict()))

    # Add DLC
    file_path = "/Volumes/T7/CatalystNeuro/Jadhav/SubLearnProject/SL18_D19/SL18_D19.DLC/SL18_D19_S01_F01_BOX_SLP_20230503_112642.1DLC_resnet50_SubLearnSleepBoxRedLightJun26shuffle1_100000.csv"
    source_data.update(dict(DeepLabCut=dict(file_path=file_path, subject_name=subject_id)))
    conversion_options.update(dict(DeepLabCut=dict()))

    # Add Behavior
    folder_path = "/Volumes/T7/CatalystNeuro/Jadhav/SubLearnProject/SL18_D19/SL18_D19.DIO"
    source_data.update(dict(Behavior=dict(folder_path=folder_path)))
    conversion_options.update(dict(Behavior=dict()))

    converter = Olson2024NWBConverter(source_data=source_data)

    # Add datetime to conversion
    metadata = converter.get_metadata()
    metadata["NWBFile"]["session_start_time"] = datetime.datetime(2023, 5, 3, 11, 26, 42, tzinfo=ZoneInfo("US/Eastern"))

    # Update default metadata with the editable in the corresponding yaml file
    editable_metadata_path = Path(__file__).parent / "olson_2024_metadata.yaml"
    editable_metadata = load_dict_from_file(editable_metadata_path)
    metadata = dict_deep_update(metadata, editable_metadata)

    # Run conversion
    converter.run_conversion(metadata=metadata, nwbfile_path=nwbfile_path, conversion_options=conversion_options)


if __name__ == "__main__":

    # Parameters for conversion
    data_dir_path = Path("/Volumes/T7/CatalystNeuro/Jadhav/SubLearnProject")
    output_dir_path = Path("/Volumes/T7/CatalystNeuro/Jadhav/conversion_nwb")
    stub_test = True

    if output_dir_path.exists():
        shutil.rmtree(output_dir_path, ignore_errors=True)

    session_to_nwb(
        data_dir_path=data_dir_path,
        output_dir_path=output_dir_path,
        stub_test=stub_test,
    )<|MERGE_RESOLUTION|>--- conflicted
+++ resolved
@@ -37,17 +37,15 @@
     source_data.update(dict(Recording=dict(file_path=file_path)))
     conversion_options.update(dict(Recording=dict(stub_test=stub_test)))
 
-<<<<<<< HEAD
     # Add Sorting
     folder_path = data_dir_path / "SL18_D19" / "SL18_D19.SpikesFinal"
     source_data.update(dict(Sorting=dict(folder_path=folder_path)))
     conversion_options.update(dict(Sorting=dict()))
-=======
+    
     # Add LFP
     folder_path = data_dir_path / "SL18_D19" / "SL18_D19.LFP"
     source_data.update(dict(LFP=dict(folder_path=folder_path)))
     conversion_options.update(dict(LFP=dict(stub_test=stub_test)))
->>>>>>> 12c48ed6
 
     # Add Video
     file_paths = [
